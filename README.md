# Creative Commons Licenses


## Software Versions

The Django version configured in this template is conservative. If you
want to use a newer version, edit `Pipfile`.

Python version 3.7 is used for parity with Debian GNU/Linux 10 (buster).


## Getting Started
If You are using Linux, install pip3 and pipenv using:
```shell
sudo apt install python3-pip
pip3 install pipenv
```

### Setting up the Project

<<<<<<< HEAD
1. Development Environment
   1. Fork and clone the project, cd to the project directory.
   2. Install dependencies via [Homebrew](https://brew.sh/) for macOS
    ```shell
    brew install pandoc postgresql python@3.7
    ```
       For Linux:
    ```shell
    sudo apt-get install pandoc postgresql postgresql-contrib python3.7 python3.7-dev
    ```
   3. Install Python 3.7 environment and modules via pipenv
    ```shell
    pipenv install --dev --python /usr/local/opt/python@3.7/libexec/bin/python
    ```
    This will create a virtual env by the name of the project.
    
    On Linux if you still see the default python version as not 3.7:
    To set the default python version as python3.7 run:
    ```shell
    sudo update-alternatives --install /usr/bin/python python /usr/bin/python3.7 1
    sudo update-alternatives --config python
    ```

   4. Install pre-commit hooks
=======
### macOS Development

1. Development Environment
   1. Install dependencies via [Homebrew](https://brew.sh/)
    ```shell
    brew install pandoc postgresql python@3.7
    ```
   2. Install Python 3.7 environment and modules via pipenv
    ```shell
    pipenv install --dev --python /usr/local/opt/python@3.7/libexec/bin/python
    ```
   3. Install pre-commit hooks
>>>>>>> 3331b23d
    ```shell
    pipenv run pre-commit install
    ```
2. Configure Django and PostgreSQL
   1. Create local settings file
    ```shell
    cp cc_licenses/settings/local.example.py cc_licenses/settings/local.py
    ```
   2. Start PostgrSQL server
<<<<<<< HEAD
    MacOS:
    ```shell
    brew services run postgres
    ```
    Linux:
    ```shell
    service postgresql start
    ```
    ### Using Postgresql:
    It’s completely fine to not make a specific postgresql account.
    But if you do wish to create a different user account for the project,
    Please refer to the official documentation. https://www.postgresql.org/docs   /current/tutorial-install.html

   3. Create project database
   
    To be able to create and manipulate databases in postgresql
    You need to work with a user account that has permissions to do so.
    For that On linux, run:
    ```shell
    sudo -i -u <your account name>
    ```
    Then run
    ```shell
    createdb -E UTF-8 cc_licenses
    ```
    To create the database. (you can now switch back to the virtual env using “logout”     command)

   6. Make sure to have installed all the dependencies which are in the “requirements” directory:
    ```shell
    cd DEPRECATED/requirements
    python -m pip install -r base.txt
    python -m pip install -r dev.txt
    python -m pip install -r production.txt
    ```
   5. Load database schema
=======
    ```shell
    brew services run postgres
    ```
   3. Create project database
    ```shell
    createdb -E UTF-8 cc_licenses
    ```
   4. Load database schema
>>>>>>> 3331b23d
    ```shell
    pipenv run ./manage.py migrate
    ```


## Development Server

You should be able to run the development server via:
```shell
pipenv run ./manage.py runserver
```

Or, on a custom port and address:
```shell
pipenv run ./manage.py runserver 0.0.0.0:8001
```

Any changes made to Python will be detected and rebuilt transparently as
long as the development server is running.

## If you get any error messages while running manage.py commands using pipenv:
1. Make sure that you have installed all the dependencies in “requirements”
2. Make sure that you are using python3.7 and “pip” has been upgraded to python3.7 or higher version
3. Check if pipenv has been installed globally, if not do so using a sudo command,
And set the installation in “~/.local/bin” directory (check if you find the pipenv module file inside this directory)

### Error building trees

If you encounter an `error: Error building trees` error from pre-commit when
you commit, try adding your files (`git add <FILES>`) prior to committing them.


### Tooling

- **[Python Guidelines — Creative Commons Open Source][ccospyguide]**
- [Black][black]: the uncompromising Python code formatter
- [Coverage.py][coveragepy]: Code coverage measurement for Python
- [flake8][flake8]: a python tool that glues together pep8, pyflakes, mccabe,
  and third-party plugins to check the style and quality of some python code.
- [isort][isort]: A Python utility / library to sort imports.
- [pre-commit][precommit]: A framework for managing and maintaining
  multi-language pre-commit hooks.

[ccospyguide]: https://opensource.creativecommons.org/contributing-code/python-guidelines/
[black]: https://github.com/psf/black
[coveragepy]: https://github.com/nedbat/coveragepy
[flake8]: https://gitlab.com/pycqa/flake8
[isort]: https://pycqa.github.io/isort/
[precommit]: https://pre-commit.com/


## Not the live site

This project is not intended to serve the license and deed pages directly.
Though if it's deployed on a public server it could do that, performance would
probably not be acceptable.

Instead, a command line tool can be used to save all the rendered HTML pages
for licenses and deeds as files. Then those files are used as part of the real
creativecommons.org site, just served as static files. See details farther
down.


## Data

The license data is stored as follows.

The license metadata is in a database. The metadata tracks which licenses
exist, their translations, their ports, and their characteristics like what
they permit, require, and prohibit.

The metadata can be downloaded by visiting URL path: /licenses/metadata.yaml

There are two main models (that's Django terminology for tables).

A License can be identified by a license code (e.g. BY, BY-NC-SA) which is a
proxy for the complete set of permissions, requirements, and prohibitions; a
version number (e.g. 4.0, 3.0), and an optional jurisdiction for ports. So we
might refer to the license "BY 3.0 Armenia" which would be the 3.0 version of
the BY license terms as ported to the Armenia jurisdiction.

A License can exist in multiple languages or translations. Each one, including
English, is represented by a LegalCode record. A LegalCode is identified by a
license and a language, e.g. we might refer to the "BY 3.0 Armenia in Armenian"
legalcode record.

Right now there are three places the text of licenses could be.

For licenses that we are translating, like BY 4.0 and CC0, the text is in
gettext files (.po and .mo) in the cc-licenses-data repository.

For the 3.0 unported licenses that are English-only, the text is in a Django
template.

For the 3.0 ported licenses, we've just got the HTML in the database in the
LegalCode records, and insert it as-is into the page.

The text that's in gettext files can be translated via transifex at [Creative
Commons localization][transifex]. The resources there are named for the license
they contain text for. Examples: "CC0 1.0" or "CC BY-NC-ND 4.0".

[transifex]: https://www.transifex.com/creativecommons/CC/


## Importing the existing license text

The process of getting the text into the site varies by license.

Note that once the site is up and running in production, the data in the site
will become the canonical source, and the process described here should not
need to be repeated after that.

The implementation is the Django management command `load_html_files`, which
reads from the existing HTML files in the creativecommons.org repository, and
populates the database records and translation files.

`load_html_files` has custom code for each flavor of license. There's a method
to parse BY\* 4.0 HTML files, another for CC0, another for BY\* 3.0 unported
files, and another for BY\* 3.0 ported. We would expect to add more such
methods for other license flavors.

Each parsing method uses BeautifulSoup4 to parse the HTML text into a tree
representing the structure of the HTML, and picks out the part of the page that
contains the license (as opposed to navigation, styling, and boilerplate text
that occurs on many pages). Then it uses tag id's and classes and the structure
of the HTML to pick out the text for each part of the license (generally a
translatable phrase or paragraph) and organize it into translation files, or
for the ported 3.0 licenses, just pretty-prints the HTML and saves it as-is.

The BY\* 4.0 licenses are the most straightforward. The text is the same from
one license to the next (e.g. BY-NC, BY-SA) except where the actual license
terms are different, and even then, the text specific to particular terms, say
"NC", are pretty much the same in the licenses that have those terms.

That means we were able to create a single Django HTML template to render any
BY\* 4.0 license, using conditionals to include or vary parts of the text as
needed.

The regularity of these licenses extends to the translated versions, so the
English text in the Django template is marked for translation as usual in
Django, and Django can substitute the appropriate translated text for each
message as the page is rendered.

CC0 (the public domain "license") works similarly.

The 3.0 licenses are more complicated due to ports and less consistency
in general.

The unported (international) 3.0 licenses are not translated, and do have
enough regularity that it was possible to create a single Django template to
render the 3.0 unported licenses. Since these are not translated, and there's
no expectation that they ever will be, the template just has the English text
in it, not marked for translation.

The ported 3.0 licenses are too varied to do something like that. Each port can
have arbitrary differences from the unported version, so trying to capture
those differences as conditionals in a template would be nearly impossible, and
certainly unmanageable. As for translations, some of the ports do have multiple
languages, although many don't have an English translation at all.

So for the ported 3.0 licenses, at least for now, it was decided to just
extract the part of the existing HTML pages that had the actual license text
and store it in the LegalCode objects representing those ports in those
languages. There is a template for 3.0 ported licenses, but it basically just
inserts whatever HTML we've saved into the page.

The older version licenses have not yet been looked at. Hopefully we can model
importing those licenses on how we've done the 3.0 licenses.


## Running the import

1. Clean up any old data in the database:
    ```shell
    pipenv run ./manage.py clear_license_data
    ```
2. Clone [creativecommons/creativecommons.org][repoccorg] and
   [creativecommons/cc-licenses-data][repodata] next to this repo
3. Load HTML files:
    ```shell
    pipenv run ./manage.py load_html_files ../creativecommons.org/docroot/legalcode
    ```

It will read the HTML files from the specified directory, populate the database
with LegalCode and License records, and create .po and .mo files in
cc-licenses-data.

Once you've done that, you might want to update the static HTML files
for the site; see "Saving the site as static files" farther on.

Now commit the changes from cc-licenses-data and push to Github.

It's simplest to do this part on a development machine. It gets too complicated
trying to run on the server and authenticate properly to GitHub from the
command line.

[repoccorg]: https://github.com/creativecommons/creativecommons.org
[repodata]:https://github.com/creativecommons/cc-licenses-data


## Translation

To upload/download translation files to/from Transifex, you'll need an account
there with access to these translations. Then follow [these
instructions](https://docs.transifex.com/api/introduction#authentication) to
get an API token, and set TRANSIFEX_API_TOKEN in your environment with its
value.

The cc-licenses-data repo should be cloned next to the cc-licenses repo.  (It
can be elsewhere, then you need to set TRANSLATION_REPOSITORY_DIRECTORY to its
location.) Be sure to clone using a URL that starts with `git@github...` and
not `https://github...`, or you won't be able to push to it.

When the site is deployed, to enable pushing and pulling the licenses data repo
with Github, create an ssh deploy key for the cc-licenses-data repo with write
permissions, and put the private key file (not password protected) somewhere
safe, owned by www-data, and readable only by its owner (0o400). Then in
settings, make TRANSLATION_REPOSITORY_DEPLOY_KEY be the full path to that
deploy key file.

Now arrange for `pipenv run ./manage.py check_for_translation_updates` to be
run hourly (or the equivalent with the appropriate virtualenv and env
variarables set).


## When translations have been updated in Transifex

The hourly run of `check_for_translation_updates` looks to see if any of
the translation files in Transifex have newer last modification times
than we know about. If so, it will:

- Determine which translation branch the changes should be tracked under. For
  example, if a French translation file for BY 4.0 has changed, the branch name
  will be cc4-fr.
- Check out the latest version of the cc4-fr branch in the cc-licenses-data
  repo beside the cc-licenses repo, or create a new branch from develop with
  that name.
- Download the updated translation file, compile it, and save both to
  cc-licenses-data.
- Commit that change and push it upstream.
- For each branch that has been updated, publish its static files into
  cc-licenses-data, commit, and push upstream.

If you knew that translation files in Transifex had changed, you could do the
equivalent steps manually:
- In cc-licenses-data, checkout or create the appropriate branch.
- Download the updated .po files from Transifex to the appropriate place in
  cc-licenses-data.
- In cc-licenses, run `pipenv run ./manage.py compilemessages`. *This is
  important and easy to forget,* but without it, Django will keep using the old
  translations.
- In cc-licenses-data, commit and push the changes.
- In cc-licenses, run `pipenv run ./manage.py publish --branch=<branchname>`
  (see farther down for more about publishing).


## How the license translation is implemented

First, note that translation uses two sets of files. Most things use the
built-in Django translation support. But the translation of the actual legal
text of the licenses is handled using a different set of files.

Second note: the initial implementation focuses on the 4.0 by-X, 3.0 unported,
and CC0 licenses. Others will be added as time allows.

Also note: What Transifex calls a `resource` is what Django calls a `domain`.
I'll probably use the terms interchangeably.

The translation data consists of `.po` files, and they are managed in a
separate repository from this code,
`https://github.com/creativecommons/cc-licenses-data`. This is typically
checked out beside the `cc-licenses` repo, but can be put anywhere by
changing the Django `TRANSLATION_REPOSITORY_DIRECTORY` setting, or
setting the `TRANSLATION_REPOSITORY_DIRECTORY` environment variable.

For the common web site stuff, and translated text outside of the actual legal
code of the licenses, the messages use the standard Django translation domain
`django`, and the resource name on Transifex for those messages is `django-po`.
These files are also in the cc-licenses-data repo, under `locale`.

For the license legal code, for each combination of license code, version, and
jurisdiction code, there's another separate domain. These are all in
cc-licenses-data under `legalcode`.

Transifex requires the resource slug to consist solely of letters, digits,
underscores, and hyphens. So we define the resource slug by joining the license
code, version, and jurisdiction with underscores (`_`), then stripping out any
periods (`.`) from the resulting string.  Examples: `by-nc_40`,
`by-nc-sa_30_es` (where `_es` represents the jurisdiction, not the
translation).

For each domain, there's a file for each translation. The files are all named
`<resourcename>.po` but are in different directories for each translated
language.

We have the following structure in our translation data repo:

    legalcode/
       <language>/
           LC_MESSAGES/
                 by_4.0.mo
                 by_4.0.po
                 by-nc_4.0.mo
                 by-nc_4.0.po
                 ...

The language code used in the path to the files is *not* necessarily the same
as what we're using to identify the licenses in the site URLs.  That's because
the language codes used by Django don't always match what the site URLs are
using, and we can't change either of them.

For example, the translated files for
`https://creativecommons.org/licenses/by-nc/4.0/legalcode.zh-Hans` are in the
`zh_Hans` directory. In this case, `zh_Hans` is what Django uses to identify
that translation.

The .po files are initially created from the existing HTML license files by
running `pipenv run ./manage.py load_html_files <path to docroot/legalcode>`, where
`<path to docroot/legalcode>` is the path to the docroot/legalcode directory
where the `creativecommons.org` repo is checked out. (See also above.)

After this is done and merged to the main branch, it should not be done again.
Instead, edit the HTML license template files to change the English text, and
use Transifex to update the translation files.

Anytime `.po` files are created or changed, run `pipenv run ./manage.py
compilemessages` to update the `.mo` files.

> :warning: **Important:** If the `.mo` files are not updated, Django will not
> use the updated translations!


## Saving the site as static files

We've been calling this process "publishing", but that's a little
misleading, since this process does nothing to make its results visible on the
Internet. It just updates the static HTML files in the -data directory.

This is most easily done from a developer environment.

Check out the [creativecommons/cc-licenses-data][repodata] repository next to
your `cc-licenses` working tree.

Decide what branch you want to generate the site from, e.g. "main".

In the cc-licenses-data working directory, check out that branch and make sure
it's up-to-date, e.g.:
```shell
git checkout main
git pull origin main
```

Then change back to the cc-licenses tree, and run the publish management
command, probably starting with "--nopush":
```shell
pipenv run ./manage.py publish --nopush --branch=main
```

This will write the HTML files in the cc-licenses-data tree under `build` and
commit the changes, but won't push them up to GitHub. You can do that manually
after checking the results.

Alternatively you can leave off `no-push` and *if* the publish makes changes,
it'll both commit and push them. Just be aware that it won't try to push unless
it has just committed some changes, so if upstream is already behind and
running publish doesn't make any new changes, you'll still have to push
manually to get upstream updated.


## License

- [`LICENSE`](LICENSE) (Expat/[MIT][mit] License)

[mit]: http://www.opensource.org/licenses/MIT "The MIT License | Open Source Initiative"





<|MERGE_RESOLUTION|>--- conflicted
+++ resolved
@@ -9,54 +9,33 @@
 Python version 3.7 is used for parity with Debian GNU/Linux 10 (buster).
 
 
-## Getting Started
-If You are using Linux, install pip3 and pipenv using:
-```shell
-sudo apt install python3-pip
-pip3 install pipenv
-```
-
 ### Setting up the Project
 
-<<<<<<< HEAD
 1. Development Environment
    1. Fork and clone the project, cd to the project directory.
-   2. Install dependencies via [Homebrew](https://brew.sh/) for macOS
-    ```shell
-    brew install pandoc postgresql python@3.7
-    ```
-       For Linux:
-    ```shell
-    sudo apt-get install pandoc postgresql postgresql-contrib python3.7 python3.7-dev
-    ```
-   3. Install Python 3.7 environment and modules via pipenv
-    ```shell
-    pipenv install --dev --python /usr/local/opt/python@3.7/libexec/bin/python
-    ```
-    This will create a virtual env by the name of the project.
-    
-    On Linux if you still see the default python version as not 3.7:
-    To set the default python version as python3.7 run:
-    ```shell
-    sudo update-alternatives --install /usr/bin/python python /usr/bin/python3.7 1
-    sudo update-alternatives --config python
-    ```
-
+   2. Install dependencies
+      - Linux:
+        ```shell
+        sudo apt-get install pandoc postgresql postgresql-contrib python3.7 python3.7-dev python3-pip
+        ```
+        ```shell
+        pip3 install pipenv
+        ```
+      - macOS: via [Homebrew](https://brew.sh/):
+        ```shell
+        brew install pandoc pipenv postgresql python@3.7
+        ```
+   3. Install Python 3.7 environment and modules via pipenv to create a
+      virtualenv
+      - Linux:
+        ```shell
+        pipenv install --dev --python /usr/bin/python3.7
+        ```
+      - macOS: via [Homebrew](https://brew.sh/):
+        ```shell
+        pipenv install --dev --python /usr/local/opt/python@3.7/libexec/bin/python
+        ```
    4. Install pre-commit hooks
-=======
-### macOS Development
-
-1. Development Environment
-   1. Install dependencies via [Homebrew](https://brew.sh/)
-    ```shell
-    brew install pandoc postgresql python@3.7
-    ```
-   2. Install Python 3.7 environment and modules via pipenv
-    ```shell
-    pipenv install --dev --python /usr/local/opt/python@3.7/libexec/bin/python
-    ```
-   3. Install pre-commit hooks
->>>>>>> 3331b23d
     ```shell
     pipenv run pre-commit install
     ```
@@ -66,52 +45,29 @@
     cp cc_licenses/settings/local.example.py cc_licenses/settings/local.py
     ```
    2. Start PostgrSQL server
-<<<<<<< HEAD
-    MacOS:
-    ```shell
-    brew services run postgres
-    ```
-    Linux:
-    ```shell
-    service postgresql start
-    ```
-    ### Using Postgresql:
-    It’s completely fine to not make a specific postgresql account.
-    But if you do wish to create a different user account for the project,
-    Please refer to the official documentation. https://www.postgresql.org/docs   /current/tutorial-install.html
+      - It's completely fine to not make a specific postgresql account. But if
+        you do wish to create a different user account for the project, Please
+        refer to the official documentation.
+        https://www.postgresql.org/docs/current/tutorial-install.html
+      - Linux:
+        ```shell
+        sudo service postgresql start
+        ```
+      - macOS:
+        ```shell
+        brew services run postgres
+        ```
 
    3. Create project database
-   
-    To be able to create and manipulate databases in postgresql
-    You need to work with a user account that has permissions to do so.
-    For that On linux, run:
-    ```shell
-    sudo -i -u <your account name>
-    ```
-    Then run
-    ```shell
-    createdb -E UTF-8 cc_licenses
-    ```
-    To create the database. (you can now switch back to the virtual env using “logout”     command)
-
-   6. Make sure to have installed all the dependencies which are in the “requirements” directory:
-    ```shell
-    cd DEPRECATED/requirements
-    python -m pip install -r base.txt
-    python -m pip install -r dev.txt
-    python -m pip install -r production.txt
-    ```
-   5. Load database schema
-=======
-    ```shell
-    brew services run postgres
-    ```
-   3. Create project database
-    ```shell
-    createdb -E UTF-8 cc_licenses
-    ```
+      - Linux:
+        ```shell
+        sudo createdb -E UTF-8 cc_licenses
+        ```
+      - macOS:
+        ```shell
+        createdb -E UTF-8 cc_licenses
+        ```
    4. Load database schema
->>>>>>> 3331b23d
     ```shell
     pipenv run ./manage.py migrate
     ```
@@ -132,11 +88,6 @@
 Any changes made to Python will be detected and rebuilt transparently as
 long as the development server is running.
 
-## If you get any error messages while running manage.py commands using pipenv:
-1. Make sure that you have installed all the dependencies in “requirements”
-2. Make sure that you are using python3.7 and “pip” has been upgraded to python3.7 or higher version
-3. Check if pipenv has been installed globally, if not do so using a sudo command,
-And set the installation in “~/.local/bin” directory (check if you find the pipenv module file inside this directory)
 
 ### Error building trees
 
@@ -485,9 +436,4 @@
 
 - [`LICENSE`](LICENSE) (Expat/[MIT][mit] License)
 
-[mit]: http://www.opensource.org/licenses/MIT "The MIT License | Open Source Initiative"
-
-
-
-
-
+[mit]: http://www.opensource.org/licenses/MIT "The MIT License | Open Source Initiative"