from unittest.mock import MagicMock

from bs4 import BeautifulSoup
from django.test import TestCase
from polib import POEntry

from licenses.constants import EXCLUDED_LANGUAGE_IDENTIFIERS, EXCLUDED_LICENSE_VERSIONS
from licenses.models import License
from licenses.utils import (
    compute_about_url,
    get_code_from_jurisdiction_url,
    get_license_url_from_legalcode_url,
    get_licenses_code_and_version,
    get_licenses_code_version_jurisdiction,
    parse_legalcode_filename,
<<<<<<< HEAD
    compute_about_url,
    validate_list_is_all_text,
    validate_dictionary_is_all_text,
    save_dict_to_pofile, get_licenses_code_version_language_code, get_licenses_code_version_jurisdiction_language_code,
=======
    save_dict_to_pofile,
    validate_dictionary_is_all_text,
    validate_list_is_all_text,
>>>>>>> 14883ca4
)

from .factories import LicenseFactory


class GetJurisdictionCodeTest(TestCase):
    def test_get_code_from_jurisdiction_url(self):
        # Just returns the last portion of the path
        self.assertEqual(
            "foo", get_code_from_jurisdiction_url("http://example.com/bar/foo/")
        )
        self.assertEqual(
            "foo", get_code_from_jurisdiction_url("http://example.com/bar/foo")
        )
        self.assertEqual("", get_code_from_jurisdiction_url("http://example.com"))


class ParseLegalcodeFilenameTest(TestCase):
    # Test parse_legalcode_filename
    def test_parse_legalcode_filename(self):
        data = [
            (
                "by_1.0.html",
                {
                    "about_url": "http://creativecommons.org/licenses/by/1.0/",
                    "url": "http://creativecommons.org/licenses/by/1.0/",
                    "license_code": "by",
                    "version": "1.0",
                    "jurisdiction_code": "",
                    "language_code": "",
                },
            ),
            (
                "by_3.0_es_ast",
                {
                    "about_url": "http://creativecommons.org/licenses/by/3.0/es/",
                    "url": "http://creativecommons.org/licenses/by/3.0/es/legalcode.ast",
                    "license_code": "by",
                    "version": "3.0",
                    "jurisdiction_code": "es",
                    "language_code": "ast",
                },
            ),
            (
                "by_3.0_rs_sr-Cyrl.html",
                {
                    "about_url": "http://creativecommons.org/licenses/by/3.0/rs/",
                    "url": "http://creativecommons.org/licenses/by/3.0/rs/legalcode.sr-Cyrl",
                    "license_code": "by",
                    "version": "3.0",
                    "jurisdiction_code": "rs",
                    "language_code": "sr-Cyrl",
                },
            ),
            (
                "devnations_2.0.html",
                {
                    "about_url": "http://creativecommons.org/licenses/devnations/2.0/",
                    "url": "http://creativecommons.org/licenses/devnations/2.0/",
                    "license_code": "devnations",
                    "version": "2.0",
                    "jurisdiction_code": "",
                    "language_code": "",
                },
            ),
            (
                "LGPL_2.1.html",
                {
                    "about_url": "http://creativecommons.org/licenses/LGPL/2.1/",
                    "url": "http://creativecommons.org/licenses/LGPL/2.1/",
                    "license_code": "LGPL",
                    "version": "2.1",
                    "jurisdiction_code": "",
                    "language_code": "",
                },
            ),
            (
                "samplingplus_1.0",
                {
                    "about_url": "http://creativecommons.org/licenses/sampling+/1.0/",
                    "url": "http://creativecommons.org/licenses/sampling+/1.0/",
                    "license_code": "sampling+",
                    "version": "1.0",
                    "jurisdiction_code": "",
                    "language_code": "",
                },
            ),
            (
                "zero_1.0_fi.html",
                {
                    "about_url": "http://creativecommons.org/publicdomain/zero/1.0/",
                    "url": "http://creativecommons.org/publicdomain/zero/1.0/legalcode.fi",
                    "license_code": "CC0",
                    "version": "1.0",
                    "jurisdiction_code": "",
                    "language_code": "fi",
                },
            ),
            (
                "nc-samplingplus_1.0.html",
                {
                    "about_url": "http://creativecommons.org/licenses/nc-sampling+/1.0/",
                    "url": "http://creativecommons.org/licenses/nc-sampling+/1.0/",
                    "license_code": "nc-sampling+",
                    "version": "1.0",
                    "jurisdiction_code": "",
                    "language_code": "",
                },
            ),
        ]
        for filename, expected_result in data:
            with self.subTest(filename):
                result = parse_legalcode_filename(filename)
                if result != expected_result:
                    print(repr(result))
                self.assertEqual(expected_result, result)


class GetLicenseURLFromLegalCodeURLTest(TestCase):
    # get_license_url_from_legalcode_url
    def test_get_license_url_from_legalcode_url(self):
        data = [
            (
                "http://creativecommons.org/licenses/by/4.0/legalcode",
                "http://creativecommons.org/licenses/by/4.0/",
            ),
            (
                "http://creativecommons.org/licenses/by/4.0/legalcode.es",
                "http://creativecommons.org/licenses/by/4.0/",
            ),
            (
                "http://creativecommons.org/licenses/GPL/2.0/legalcode",
                "http://creativecommons.org/licenses/GPL/2.0/",
            ),
            (
                "http://creativecommons.org/licenses/nc-sampling+/1.0/tw/legalcode",
                "http://creativecommons.org/licenses/nc-sampling+/1.0/tw/",
            ),
            # Exceptions:
            (
                "http://opensource.org/licenses/bsd-license.php",
                "http://creativecommons.org/licenses/BSD/",
            ),
            (
                "http://opensource.org/licenses/mit-license.php",
                "http://creativecommons.org/licenses/MIT/",
            ),
        ]
        for legalcode_url, expected_license_url in data:
            with self.subTest(legalcode_url):
                self.assertEqual(
                    expected_license_url,
                    get_license_url_from_legalcode_url(legalcode_url),
                )
        with self.assertRaises(ValueError):
            get_license_url_from_legalcode_url(
                "http://opensource.org/licences/bsd-license.php"
            )


class GetLicenseUtilityTest(TestCase):
    """Test django-distill utility functions for
    generating an iterable of license dictionaries
    """

    def setUp(self):
        self.license1 = LicenseFactory(license_code="by", version="4.0")
        self.license2 = LicenseFactory(license_code="by-nc", version="4.0")
        self.license3 = LicenseFactory(
            license_code="by-nd", version="3.0", jurisdiction_code="hk"
        )
        self.license4 = LicenseFactory(
            license_code="by-nc-sa", version="3.0", jurisdiction_code="us"
        )
        self.license5 = LicenseFactory(
            license_code="by-na", version="3.0", jurisdiction_code="nl"
        )
        self.license6 = LicenseFactory(license_code="by", version="")  # zero
        self.license7 = LicenseFactory(license_code="by", version="2.5")
        self.license8 = LicenseFactory(license_code="by", version="2.0")
        self.license9 = LicenseFactory(license_code="by", version="2.1")

    def test_get_licenses_code_and_version(self):
        """Should return an iterable of license dictionaries
        with the dictionary keys (license_code, version)

        Excluding all versions other than 4.0 licenses
        """
        licenses = list(License.objects.exclude(version__in=EXCLUDED_LICENSE_VERSIONS))
        list_of_licenses_dict = [
            {"license_code": l.license_code, "version": l.version} for l in licenses
        ]
        yielded_licenses = get_licenses_code_and_version()
        yielded_license_list = list(yielded_licenses)
        self.assertEqual(list_of_licenses_dict, yielded_license_list)

    def test_get_licenses_code_version_lang(self):
        """Should return an iterable of license dictionaries
        with the dictionary keys (license_code, version, target_lang)

        Excluding all versions other than 4.0 licenses
        """
        list_of_licenses_dict = []
        yielded_licenses = get_licenses_code_version_language_code()
        yielded_license_list = list(yielded_licenses)
        for license in License.objects.exclude(version__in=EXCLUDED_LICENSE_VERSIONS):
            for translated_license in license.names.all():
                if (
                    translated_license.language_code
                    not in EXCLUDED_LANGUAGE_IDENTIFIERS
                ):
                    return list_of_licenses_dict.append(
                        {
                            "license_code": license.license_code,
                            "version": license.version,
                            "language_code": translated_license.language_code,
                        }
                    )
                return
        self.assertEqual(list_of_licenses_dict, yielded_license_list)

    def test_get_licenses_code_version_jurisdiction(self):
        """Should return an iterable of license dictionaries
        with the dictionary keys (license_code, version, jurisdiction)

        4.0 licenses do not have jurisdiction, we should expect an empty result
        """
        list_of_licenses_dict = []
        yielded_licenses = get_licenses_code_version_jurisdiction()
        yielded_license_list = list(yielded_licenses)
        for license in License.objects.exclude(version__in=EXCLUDED_LICENSE_VERSIONS):
            if license.jurisdiction_code:
                return list_of_licenses_dict.append(
                    {
                        "license_code": license.license_code,
                        "version": license.version,
                        "jurisdiction": license.jurisdiction_code,
                    }
                )
            return
        self.assertEqual([], yielded_license_list)
        self.assertEqual(list_of_licenses_dict, yielded_license_list)

    def test_get_licenses_code_version_jurisdiction_lang(self):
        """Should return an iterable of license dictionaries
        with the dictionary keys (license_code, version, jurisdiction,
        target_lang)

        4.0 licenses do not have jurisdiction, we should expect an empty result
        """
        list_of_licenses_dict = []
        yielded_licenses = get_licenses_code_version_jurisdiction_language_code()
        yielded_license_list = list(yielded_licenses)
        for license in License.objects.exclude(version__in=EXCLUDED_LICENSE_VERSIONS):
            for translated_license in license.names.all():
                if (
                    translated_license.language_code
                    not in EXCLUDED_LANGUAGE_IDENTIFIERS
                    and license.jurisdiction_code
                ):
                    return list_of_licenses_dict.append(
                        {
                            "license_code": license.license_code,
                            "version": license.version,
                            "jurisdiction": license.jurisdiction_code,
                            "language_code": translated_license.language_code,
                        }
                    )
                return
        self.assertEqual([], yielded_license_list)
        self.assertEqual(list_of_licenses_dict, yielded_license_list)


class TestComputeAboutURL(TestCase):
    def test_by_nc_40(self):
        self.assertEqual(
            "http://creativecommons.org/licenses/by-nc/4.0/",
            compute_about_url(
                license_code="by-nc", version="4.0", jurisdiction_code="",
            ),
        )

    def test_bsd(self):
        self.assertEqual(
            "http://creativecommons.org/licenses/BSD/",
            compute_about_url(license_code="BSD", version="", jurisdiction_code=""),
        )

    def test_mit(self):
        self.assertEqual(
            "http://creativecommons.org/licenses/MIT/",
            compute_about_url(license_code="MIT", version="", jurisdiction_code=""),
        )

    def test_gpl20(self):
        self.assertEqual(
            "http://creativecommons.org/licenses/GPL/2.0/",
            compute_about_url(license_code="GPL", version="2.0", jurisdiction_code=""),
        )

    def test_30_nl(self):
        self.assertEqual(
            "http://creativecommons.org/licenses/by/3.0/nl/",
            compute_about_url(
                license_code="by", version="3.0", jurisdiction_code="nl",
            ),
        )


class TestMisc(TestCase):
    def test_validate_list_is_all_text(self):
        validate_list_is_all_text(["a", "b"])
        with self.assertRaises(ValueError):
            validate_list_is_all_text(["a", 1])
        with self.assertRaises(ValueError):
            validate_list_is_all_text(["a", 4.2])
        with self.assertRaises(ValueError):
            validate_list_is_all_text(["a", object()])
        soup = BeautifulSoup("<span>foo</span>", "lxml")
        navstring = soup.span.string
        out = validate_list_is_all_text([navstring])
        self.assertEqual(["foo"], out)
        self.assertEqual([["foo"]], validate_list_is_all_text([[navstring]]))
        self.assertEqual([{"a": "foo"}], validate_list_is_all_text([{"a": navstring}]))

    def test_validate_dictionary_is_all_text(self):
        validate_dictionary_is_all_text({"1": "a", "2": "b"})
        with self.assertRaises(ValueError):
            validate_dictionary_is_all_text({"1": "a", "2": 1})
        with self.assertRaises(ValueError):
            validate_dictionary_is_all_text({"1": "a", "2": 3.14})
        with self.assertRaises(ValueError):
            validate_dictionary_is_all_text({"1": "a", "2": object()})
        soup = BeautifulSoup("<span>foo</span>", "lxml")
        navstring = soup.span.string
        self.assertEqual(
            {"a": "foo"}, validate_dictionary_is_all_text({"a": navstring})
        )
        self.assertEqual(
            {"a": ["foo"]}, validate_dictionary_is_all_text({"a": [navstring]})
        )
        self.assertEqual(
            {"a": {"b": "foo"}}, validate_dictionary_is_all_text({"a": {"b": "foo"}})
        )

    def test_save_dict_to_pofile(self):
        mock_pofile = MagicMock()
        mock_pofile.append = MagicMock()
        messages = {"a": "one", "b": "two"}
        save_dict_to_pofile(mock_pofile, messages)
        self.assertEqual([], mock_pofile.call_args_list)
        self.assertEqual(2, len(mock_pofile.append.call_args_list))
        args, kwargs = mock_pofile.append.call_args_list[0]
        self.assertTrue(isinstance(args[0], POEntry))<|MERGE_RESOLUTION|>--- conflicted
+++ resolved
@@ -11,18 +11,11 @@
     get_code_from_jurisdiction_url,
     get_license_url_from_legalcode_url,
     get_licenses_code_and_version,
-    get_licenses_code_version_jurisdiction,
+    get_licenses_code_version_language_code,
     parse_legalcode_filename,
-<<<<<<< HEAD
-    compute_about_url,
-    validate_list_is_all_text,
-    validate_dictionary_is_all_text,
-    save_dict_to_pofile, get_licenses_code_version_language_code, get_licenses_code_version_jurisdiction_language_code,
-=======
     save_dict_to_pofile,
     validate_dictionary_is_all_text,
     validate_list_is_all_text,
->>>>>>> 14883ca4
 )
 
 from .factories import LicenseFactory
@@ -234,65 +227,13 @@
                     translated_license.language_code
                     not in EXCLUDED_LANGUAGE_IDENTIFIERS
                 ):
-                    return list_of_licenses_dict.append(
+                    list_of_licenses_dict.append(
                         {
                             "license_code": license.license_code,
                             "version": license.version,
                             "language_code": translated_license.language_code,
                         }
                     )
-                return
-        self.assertEqual(list_of_licenses_dict, yielded_license_list)
-
-    def test_get_licenses_code_version_jurisdiction(self):
-        """Should return an iterable of license dictionaries
-        with the dictionary keys (license_code, version, jurisdiction)
-
-        4.0 licenses do not have jurisdiction, we should expect an empty result
-        """
-        list_of_licenses_dict = []
-        yielded_licenses = get_licenses_code_version_jurisdiction()
-        yielded_license_list = list(yielded_licenses)
-        for license in License.objects.exclude(version__in=EXCLUDED_LICENSE_VERSIONS):
-            if license.jurisdiction_code:
-                return list_of_licenses_dict.append(
-                    {
-                        "license_code": license.license_code,
-                        "version": license.version,
-                        "jurisdiction": license.jurisdiction_code,
-                    }
-                )
-            return
-        self.assertEqual([], yielded_license_list)
-        self.assertEqual(list_of_licenses_dict, yielded_license_list)
-
-    def test_get_licenses_code_version_jurisdiction_lang(self):
-        """Should return an iterable of license dictionaries
-        with the dictionary keys (license_code, version, jurisdiction,
-        target_lang)
-
-        4.0 licenses do not have jurisdiction, we should expect an empty result
-        """
-        list_of_licenses_dict = []
-        yielded_licenses = get_licenses_code_version_jurisdiction_language_code()
-        yielded_license_list = list(yielded_licenses)
-        for license in License.objects.exclude(version__in=EXCLUDED_LICENSE_VERSIONS):
-            for translated_license in license.names.all():
-                if (
-                    translated_license.language_code
-                    not in EXCLUDED_LANGUAGE_IDENTIFIERS
-                    and license.jurisdiction_code
-                ):
-                    return list_of_licenses_dict.append(
-                        {
-                            "license_code": license.license_code,
-                            "version": license.version,
-                            "jurisdiction": license.jurisdiction_code,
-                            "language_code": translated_license.language_code,
-                        }
-                    )
-                return
-        self.assertEqual([], yielded_license_list)
         self.assertEqual(list_of_licenses_dict, yielded_license_list)
 
 
