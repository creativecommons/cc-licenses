from unittest import mock

import polib
from django.test import TestCase, override_settings
from django.utils.translation import override

from i18n import DEFAULT_LANGUAGE_CODE
from licenses import FREEDOM_LEVEL_MAX, FREEDOM_LEVEL_MID, FREEDOM_LEVEL_MIN
from licenses.models import LegalCode, License
from licenses.tests.factories import (
    LegalCodeFactory,
    LicenseFactory,
    TranslationBranchFactory,
)
from licenses.tests.test_transifex import TEST_TRANSIFEX_SETTINGS
from licenses.transifex import TransifexHelper


class LegalCodeQuerySetTest(TestCase):
    def test_translated(self):
        bylicense30ported = LicenseFactory(
            license_code="by-nc", version="3.0", jurisdiction_code="ar"
        )
        bylicense30unported = LicenseFactory(
            license_code="by-nc", version="3.0", jurisdiction_code=""
        )

        bylicense40 = LicenseFactory(
            license_code="by-nc", version="4.0", jurisdiction_code=""
        )

        cc0v1license = LicenseFactory(
            license_code="CC0", version="1.0", jurisdiction_code=""
        )

        should_be_translated = [
            LegalCodeFactory(license=bylicense40),
            LegalCodeFactory(license=cc0v1license),
        ]
        should_not_be_translated = [
            LegalCodeFactory(license=bylicense30ported),
            LegalCodeFactory(license=bylicense30unported),
        ]
        self.assertCountEqual(
            should_be_translated, list(LegalCode.objects.translated())
        )
        self.assertCountEqual(
            should_not_be_translated,
            set(LegalCode.objects.all()) - set(LegalCode.objects.translated()),
        )

    def test_valid(self):
        bylicense30ported = LicenseFactory(
            license_code="by-nc", version="3.0", jurisdiction_code="ar"
        )
        bylicense30unported = LicenseFactory(
            license_code="by-nc", version="3.0", jurisdiction_code=""
        )
        nonbylicense30ported = LicenseFactory(
            license_code="xyz", version="3.0", jurisdiction_code="ar"
        )
        nonbylicense30unported = LicenseFactory(
            license_code="xyz", version="3.0", jurisdiction_code=""
        )

        bylicense40 = LicenseFactory(
            license_code="by-nc", version="4.0", jurisdiction_code=""
        )
        nonbylicense40 = LicenseFactory(
            license_code="xyz", version="4.0", jurisdiction_code=""
        )

        cc0v1license = LicenseFactory(
            license_code="CC0", version="1.0", jurisdiction_code=""
        )
        noncc0v1license = LicenseFactory(
            license_code="xyz", version="1.0", jurisdiction_code=""
        )

        should_be_valid = [
            LegalCodeFactory(license=bylicense30ported),
            LegalCodeFactory(license=bylicense30unported),
            LegalCodeFactory(license=bylicense40),
            LegalCodeFactory(license=cc0v1license),
        ]
        should_not_be_valid = [
            LegalCodeFactory(license=nonbylicense30ported),
            LegalCodeFactory(license=nonbylicense30unported),
            LegalCodeFactory(license=nonbylicense40),
            LegalCodeFactory(license=noncc0v1license),
        ]
        self.assertCountEqual(should_be_valid, list(LegalCode.objects.valid()))
        self.assertCountEqual(
            should_not_be_valid,
            set(LegalCode.objects.all()) - set(LegalCode.objects.valid()),
        )


class LegalCodeModelTest(TestCase):
    fixtures = ["licenses.json"]

    def test_str(self):
        legal_code = LegalCode.objects.first()
        self.assertEqual(
            str(legal_code),
            f"LegalCode<{legal_code.language_code}, {str(legal_code.license)}>",
        )

    def test_translation_domain(self):
        data = [
            # ("expected", "license_code", "version", "jurisdiction", "language")
            ("by-sa_30", "by-sa", "3.0", "", "fr"),
            ("by-sa_30_xx", "by-sa", "3.0", "xx", "fr"),
        ]

        for expected, license_code, version, jurisdiction, language in data:
            with self.subTest(expected):
                legalcode = LegalCodeFactory(
                    license__license_code=license_code,
                    license__version=version,
                    license__jurisdiction_code=jurisdiction,
                    language_code=language,
                )
                self.assertEqual(expected, legalcode.translation_domain)

    @override_settings(TRANSLATION_REPOSITORY_DIRECTORY="/foo")
    def test_translation_filename(self):
        data = [
            # ("expected", license_code, version, jurisdiction, language),
            ("/foo/legalcode/de/LC_MESSAGES/by-sa_03.po", "by-sa", "0.3", "", "de"),
            (
                "/foo/legalcode/de/LC_MESSAGES/by-sa_03_xx.po",
                "by-sa",
                "0.3",
                "xx",
                "de",
            ),
        ]

        for expected, license_code, version, jurisdiction, language in data:
            with self.subTest(expected):
                license = LicenseFactory(
                    license_code=license_code,
                    version=version,
                    jurisdiction_code=jurisdiction,
                )
                self.assertEqual(
                    expected,
                    LegalCodeFactory(
                        license=license, language_code=language
                    ).translation_filename(),
                )

<<<<<<< HEAD
=======
    def test_license_url(self):
        lc = LegalCodeFactory()
        with mock.patch("licenses.models.build_license_url") as mock_build:
            lc.license_url()
        self.assertEqual(
            [
                call(
                    lc.license.license_code,
                    lc.license.version,
                    lc.license.jurisdiction_code,
                    lc.language_code,
                )
            ],
            mock_build.call_args_list,
        )

    def test_plain_text_url(self):
        lc = LegalCodeFactory(
            license__license_code="by",
            license__version="4.0",
            license__jurisdiction_code="",
            language_code="en",
        )
        lc1 = LegalCodeFactory(
            license__license_code="by",
            license__version="4.0",
            license__jurisdiction_code="",
            language_code="fr",
        )
        lc2 = LegalCodeFactory(
            license__license_code="by",
            license__version="4.0",
            license__jurisdiction_code="",
            language_code="ar",
        )
        self.assertEqual(lc.plain_text_url(), f"{lc.license_url()}/index.txt")
        self.assertEqual(lc1.plain_text_url(), f"{lc1.license_url()}.txt")
        self.assertEqual(lc2.plain_text_url(), f"{lc2.license_url()}.txt")

    def test_deed_url(self):
        lc = LegalCodeFactory()
        with mock.patch("licenses.models.build_deed_url") as mock_build:
            lc.deed_url()
        self.assertEqual(
            [
                call(
                    lc.license.license_code,
                    lc.license.version,
                    lc.license.jurisdiction_code,
                    lc.language_code,
                )
            ],
            mock_build.call_args_list,
        )

>>>>>>> 17532131
    def test_get_pofile(self):
        legalcode = LegalCodeFactory()
        test_pofile = polib.POFile()
        test_translation_filename = "/dev/null"
        with mock.patch.object(LegalCode, "translation_filename") as mock_tf:
            mock_tf.return_value = test_translation_filename
            with mock.patch.object(polib, "pofile") as mock_pofile:
                mock_pofile.return_value = test_pofile
                result = legalcode.get_pofile()
        mock_pofile.assert_called_with("", encoding="utf-8")
        self.assertEqual(test_pofile, result)

    @override_settings(TRANSLATION_REPOSITORY_DIRECTORY="/some/dir")
    def test_get_english_pofile(self):
        legalcode = LegalCodeFactory(language_code="es")
        legalcode_en = LegalCodeFactory(
            license=legalcode.license, language_code=DEFAULT_LANGUAGE_CODE
        )
        test_pofile = polib.POFile()

        with mock.patch.object(License, "get_legalcode_for_language_code") as mock_glfl:
            mock_glfl.return_value = legalcode_en
            with mock.patch.object(legalcode_en, "get_pofile") as mock_gp:
                mock_gp.return_value = test_pofile
                self.assertEqual(test_pofile, legalcode.get_english_pofile())
                self.assertEqual(test_pofile, legalcode_en.get_english_pofile())
        mock_glfl.assert_called_with(DEFAULT_LANGUAGE_CODE)
        mock_gp.assert_called_with()

    @override_settings(TRANSLATION_REPOSITORY_DIRECTORY="/some/dir")
    def test_get_translation_object(self):
        # get_translation_object on the model calls the i18n.utils.get_translation_object.
        legalcode = LegalCodeFactory(
            license__version="4.0", license__license_code="by-sa", language_code="de"
        )

        with mock.patch("licenses.models.get_translation_object") as mock_djt:
            legalcode.get_translation_object()
        mock_djt.assert_called_with(domain="by-sa_40", language_code="de")

    def test_branch_name(self):
        legalcode = LegalCodeFactory(
            license__version="4.0", license__license_code="by-sa", language_code="de"
        )
        self.assertEqual("cc4-de", legalcode.branch_name())
        legalcode = LegalCodeFactory(
            license__version="3.5", license__license_code="other", language_code="de"
        )
        self.assertEqual("other-35-de", legalcode.branch_name())
        legalcode = LegalCodeFactory(
            license__version="3.5",
            license__license_code="other",
            language_code="de",
            license__jurisdiction_code="xyz",
        )
        self.assertEqual("other-35-de-xyz", legalcode.branch_name())

    def test_has_english(self):
        license = LicenseFactory()
        lc_fr = LegalCodeFactory(license=license, language_code="fr")
        self.assertFalse(lc_fr.has_english())
        lc_en = LegalCodeFactory(license=license, language_code="en")
        self.assertTrue(lc_fr.has_english())
        self.assertTrue(lc_en.has_english())


class LicenseModelTest(TestCase):
    def test_get_metadata(self):
        license = LicenseFactory(
            **{
                "license_code": "by-nc",
                "version": "3.0",
                "title_english": "The Title",
                "jurisdiction_code": "xyz",
                "permits_derivative_works": False,
                "permits_reproduction": False,
                "permits_distribution": True,
                "permits_sharing": True,
                "requires_share_alike": True,
                "requires_notice": True,
                "requires_attribution": True,
                "requires_source_code": True,
                "prohibits_commercial_use": True,
                "prohibits_high_income_nation_use": False,
            }
        )

        LegalCodeFactory(license=license, language_code="pt")
        LegalCodeFactory(license=license, language_code="en")

        data = license.get_metadata()
        expected_data = {
            "jurisdiction": "xyz",
            "license_code": "by-nc",
            "permits_derivative_works": False,
            "permits_distribution": True,
            "permits_reproduction": False,
            "permits_sharing": True,
            "prohibits_commercial_use": True,
            "prohibits_high_income_nation_use": False,
            "requires_attribution": True,
            "requires_notice": True,
            "requires_share_alike": True,
            "requires_source_code": True,
            "title_english": "The Title",
            "translations": {
                "en": {
                    "deed": "/licenses/by-nc/3.0/xyz/",
                    "license": "/licenses/by-nc/3.0/xyz/legalcode",
                    "title": "The Title",
                },
                "pt": {
                    "deed": "/licenses/by-nc/3.0/xyz/deed.pt",
                    "license": "/licenses/by-nc/3.0/xyz/legalcode.pt",
                    "title": "The Title",
                },
            },
            "version": "3.0",
        }

        self.assertEqual(expected_data, data)

    def test_logos(self):
        self.assertEqual(["cc-logo"], LicenseFactory().logos())
        self.assertEqual(
            ["cc-logo", "cc-zero"], LicenseFactory(license_code="CC0").logos()
        )
        self.assertEqual(
            ["cc-logo", "cc-by"],
            LicenseFactory(
                version="4.0",
                prohibits_commercial_use=False,
                requires_share_alike=False,
                permits_derivative_works=True,
            ).logos(),
        )
        self.assertEqual(
            ["cc-logo", "cc-by", "cc-nc"],
            LicenseFactory(
                version="4.0",
                prohibits_commercial_use=True,
                requires_share_alike=False,
                permits_derivative_works=True,
            ).logos(),
        )
        self.assertEqual(
            ["cc-logo", "cc-by", "cc-nd"],
            LicenseFactory(
                version="4.0",
                prohibits_commercial_use=False,
                requires_share_alike=False,
                permits_derivative_works=False,
            ).logos(),
        )
        self.assertEqual(
            ["cc-logo", "cc-by", "cc-sa"],
            LicenseFactory(
                version="4.0",
                prohibits_commercial_use=False,
                requires_share_alike=True,
                permits_derivative_works=True,
            ).logos(),
        )
        self.assertEqual(
            ["cc-logo", "cc-by", "cc-nc", "cc-sa"],
            LicenseFactory(
                version="4.0",
                prohibits_commercial_use=True,
                requires_share_alike=True,
                permits_derivative_works=True,
            ).logos(),
        )

    def test_get_legalcode_for_language_code(self):
        license = LicenseFactory()

        lc_pt = LegalCodeFactory(license=license, language_code="pt")
        lc_en = LegalCodeFactory(license=license, language_code="en")

        with override(language="pt"):
            result = license.get_legalcode_for_language_code(None)
            self.assertEqual(lc_pt.id, result.id)
        result = license.get_legalcode_for_language_code("pt")
        self.assertEqual(lc_pt.id, result.id)
        result = license.get_legalcode_for_language_code("en")
        self.assertEqual(lc_en.id, result.id)
        with self.assertRaises(LegalCode.DoesNotExist):
            license.get_legalcode_for_language_code("en_us")
        result = license.get_legalcode_for_language_code("en-us")
        self.assertEqual(lc_en.id, result.id)

    def test_resource_name(self):
        license = LicenseFactory(
            license_code="qwerty", version="2.7", jurisdiction_code="zys"
        )
        self.assertEqual("QWERTY 2.7 ZYS", license.resource_name)
        license = LicenseFactory(
            license_code="qwerty", version="2.7", jurisdiction_code=""
        )
        self.assertEqual("QWERTY 2.7", license.resource_name)

    def test_resource_slug(self):
        license = LicenseFactory(
            license_code="qwerty", version="2.7", jurisdiction_code="zys"
        )
        self.assertEqual("qwerty_27_zys", license.resource_slug)
        license = LicenseFactory(
            license_code="qwerty", version="2.7", jurisdiction_code=""
        )
        self.assertEqual("qwerty_27", license.resource_slug)

    def test_str(self):
        license = LicenseFactory(
            license_code="bx-oh", version="1.3", jurisdiction_code="any"
        )
        self.assertEqual(
            str(license),
            f"License<{license.license_code},{license.version},{license.jurisdiction_code}>",
        )

    def test_rdf(self):
        license = LicenseFactory(
            license_code="bx-oh", version="1.3", jurisdiction_code="any"
        )
        self.assertEqual("RDF Generation Not Implemented", license.rdf())

    # def test_default_language_code(self):
    #     license = LicenseFactory(license_code="bx-oh", version="1.3", jurisdiction_code="")
    #     self.assertEqual(DEFAULT_LANGUAGE_CODE, license.default_language_code())
    #     license = LicenseFactory(license_code="bx-oh", version="1.3", jurisdiction_code="fr")
    #     self.assertEqual("fr", license.default_language_code())

    # def test_get_deed_url(self):
    #     # https://creativecommons.org/licenses/by-sa/4.0/
    #     # https://creativecommons.org/licenses/by-sa/4.0/deed.es
    #     # https://creativecommons.org/licenses/by/3.0/es/
    #     # https://creativecommons.org/licenses/by/3.0/es/deed.fr
    #     license = LicenseFactory(license_code="bx-oh", version="1.3", jurisdiction_code="ae")
    #     self.assertEqual("/licenses/bx-oh/1.3/ae/", license.deed_url(
    #     license = LicenseFactory(license_code="bx-oh", version="1.3", jurisdiction_code="")
    #     self.assertEqual("/licenses/bx-oh/1.3/", license.deed_url)

    # def test_get_deed_url_for_language(self):
    #     license = LicenseFactory(license_code="bx-oh", version="1.3", jurisdiction_code="ae")
    #     self.assertEqual("/licenses/bx-oh/1.3/ae/deed.fr", license.get_deed_url_for_language("fr"))
    #     license = LicenseFactory(license_code="bx-oh", version="1.3", jurisdiction_code="")
    #     self.assertEqual("/licenses/bx-oh/1.3/deed.es", license.get_deed_url_for_language("es"))

    def test_sampling_plus(self):
        self.assertTrue(LicenseFactory(license_code="nc-sampling+").sampling_plus)
        self.assertTrue(LicenseFactory(license_code="sampling+").sampling_plus)
        self.assertFalse(LicenseFactory(license_code="sampling").sampling_plus)
        self.assertFalse(LicenseFactory(license_code="MIT").sampling_plus)
        self.assertFalse(LicenseFactory(license_code="by-nc-nd-sa").sampling_plus)

    def test_level_of_freedom(self):
        data = [
            ("by", FREEDOM_LEVEL_MAX),
            ("devnations", FREEDOM_LEVEL_MIN),
            ("sampling", FREEDOM_LEVEL_MIN),
            ("sampling+", FREEDOM_LEVEL_MID),
            ("by-nc", FREEDOM_LEVEL_MID),
            ("by-nd", FREEDOM_LEVEL_MID),
            ("by-sa", FREEDOM_LEVEL_MAX),
        ]
        for license_code, expected_freedom in data:
            with self.subTest(license_code):
                license = LicenseFactory(license_code=license_code)
                self.assertEqual(expected_freedom, license.level_of_freedom)

    @override_settings(
        TRANSIFEX=TEST_TRANSIFEX_SETTINGS,
        TRANSLATION_REPOSITORY_DIRECTORY="/trans/repo",
    )
    def test_tx_upload_messages(self):
        legalcode = LegalCodeFactory(language_code=DEFAULT_LANGUAGE_CODE)
        license = legalcode.license
        test_pofile = polib.POFile()
        with mock.patch.object(
            license, "get_legalcode_for_language_code"
        ) as mock_glflc:
            mock_glflc.return_value = legalcode
            with mock.patch.object(
                TransifexHelper, "upload_messages_to_transifex"
            ) as mock_umtt:
                with mock.patch.object(LegalCode, "get_pofile") as mock_get_pofile:
                    mock_get_pofile.return_value = test_pofile
                    license.tx_upload_messages()
        mock_glflc.assert_called_with("en")
        mock_umtt.assert_called_with(legalcode=legalcode)

    def test_superseded(self):
        lic1 = LicenseFactory()
        lic2 = LicenseFactory(is_replaced_by=lic1)
        self.assertTrue(lic2.superseded)
        self.assertFalse(lic1.superseded)


class TranslationBranchModelTest(TestCase):
    def test_stats(self):
        language_code = "es"
        lc1 = LegalCodeFactory(language_code=language_code)
        tb = TranslationBranchFactory(language_code=language_code, legalcodes=[lc1])

        class MockPofile(list):
            def untranslated_entries(self):
                return [1, 2, 3, 4, 5]

            def translated_entries(self):
                return [1, 2, 3]

        mock_pofile = MockPofile()
        with mock.patch.object(LegalCode, "get_pofile") as mock_get_pofile:
            mock_get_pofile.return_value = mock_pofile
            stats = tb.stats
        self.assertEqual(
            {
                "percent_messages_translated": 37,
                "number_of_total_messages": 8,
                "number_of_translated_messages": 3,
                "number_of_untranslated_messages": 5,
            },
            stats,
        )<|MERGE_RESOLUTION|>--- conflicted
+++ resolved
@@ -151,24 +151,6 @@
                     ).translation_filename(),
                 )
 
-<<<<<<< HEAD
-=======
-    def test_license_url(self):
-        lc = LegalCodeFactory()
-        with mock.patch("licenses.models.build_license_url") as mock_build:
-            lc.license_url()
-        self.assertEqual(
-            [
-                call(
-                    lc.license.license_code,
-                    lc.license.version,
-                    lc.license.jurisdiction_code,
-                    lc.language_code,
-                )
-            ],
-            mock_build.call_args_list,
-        )
-
     def test_plain_text_url(self):
         lc = LegalCodeFactory(
             license__license_code="by",
@@ -188,27 +170,10 @@
             license__jurisdiction_code="",
             language_code="ar",
         )
-        self.assertEqual(lc.plain_text_url(), f"{lc.license_url()}/index.txt")
-        self.assertEqual(lc1.plain_text_url(), f"{lc1.license_url()}.txt")
-        self.assertEqual(lc2.plain_text_url(), f"{lc2.license_url()}.txt")
-
-    def test_deed_url(self):
-        lc = LegalCodeFactory()
-        with mock.patch("licenses.models.build_deed_url") as mock_build:
-            lc.deed_url()
-        self.assertEqual(
-            [
-                call(
-                    lc.license.license_code,
-                    lc.license.version,
-                    lc.license.jurisdiction_code,
-                    lc.language_code,
-                )
-            ],
-            mock_build.call_args_list,
-        )
-
->>>>>>> 17532131
+        self.assertEqual(lc.plain_text_url(), f"{lc.license_url}/index.txt")
+        self.assertEqual(lc1.plain_text_url(), f"{lc1.license_url}.txt")
+        self.assertEqual(lc2.plain_text_url(), f"{lc2.license_url}.txt")
+
     def test_get_pofile(self):
         legalcode = LegalCodeFactory()
         test_pofile = polib.POFile()
