--- conflicted
+++ resolved
@@ -1,13 +1,8 @@
 {% load bidi i18n license_tags %}
 <div id="legal-code-body" class="padding-larger margin-top-bigger has-text-black">
   {% include 'includes/snippet/icon_header_snippet.html' %}
-<<<<<<< HEAD
   <div id="plain-text-marker">
-    <h3 class="padding-bottom-normal b-header">{% trans "Creative Commons" %} {% trans license.title_english %}</h3>
-=======
-  <div>
-    <h3 class="padding-bottom-normal b-header">{% trans "Creative Commons" %} {{ legalcode.title }}</h3>
->>>>>>> 944c1bfa
+    <h3 class="padding-bottom-normal b-header">{% trans "Creative Commons" %} {% trans legalcode.title %}</h3>
 
   <div class="padding-bottom-larger">{# section - untitled #}
     <p class="body-big padding-bottom-normal">
